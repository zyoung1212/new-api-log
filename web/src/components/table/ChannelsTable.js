import React, { useEffect, useState } from 'react';
import {
  API,
  showError,
  showInfo,
  showSuccess,
  timestamp2string,
  renderGroup,
<<<<<<< HEAD
  renderQuotaWithAmount,
  renderQuota
=======
  renderNumberWithPoint,
  renderQuota,
  getChannelIcon
>>>>>>> ce885871
} from '../../helpers/index.js';

import {
  CheckCircle,
  XCircle,
  AlertCircle,
  HelpCircle,
  TestTube,
  Zap,
  Timer,
  Clock,
  AlertTriangle,
  Coins,
  Tags
} from 'lucide-react';

import { CHANNEL_OPTIONS, ITEMS_PER_PAGE } from '../../constants/index.js';
import {
  Button,
  Divider,
  Dropdown,
  Empty,
  Input,
  InputNumber,
  Modal,
  Space,
  SplitButtonGroup,
  Switch,
  Table,
  Tag,
  Tooltip,
  Typography,
  Card,
  Form
} from '@douyinfe/semi-ui';
import {
  IllustrationNoResult,
  IllustrationNoResultDark
} from '@douyinfe/semi-illustrations';
import EditChannel from '../../pages/Channel/EditChannel.js';
import {
  IconTreeTriangleDown,
  IconFilter,
  IconPlus,
  IconRefresh,
  IconSetting,
  IconSearch,
  IconEdit,
  IconDelete,
  IconStop,
  IconPlay,
  IconMore,
  IconCopy,
  IconSmallTriangleRight
} from '@douyinfe/semi-icons';
import { loadChannelModels } from '../../helpers/index.js';
import EditTagModal from '../../pages/Channel/EditTagModal.js';
import { useTranslation } from 'react-i18next';

const ChannelsTable = () => {
  const { t } = useTranslation();

  let type2label = undefined;

  const renderType = (type) => {
    if (!type2label) {
      type2label = new Map();
      for (let i = 0; i < CHANNEL_OPTIONS.length; i++) {
        type2label[CHANNEL_OPTIONS[i].value] = CHANNEL_OPTIONS[i];
      }
      type2label[0] = { value: 0, label: t('未知类型'), color: 'grey' };
    }
    return (
      <Tag
        size='large'
        color={type2label[type]?.color}
        shape='circle'
        prefixIcon={getChannelIcon(type)}
      >
        {type2label[type]?.label}
      </Tag>
    );
  };

  const renderTagType = () => {
    return (
      <Tag
        color='light-blue'
        prefixIcon={<Tags size={14} />}
        size='large'
        shape='circle'
        type='light'
      >
        {t('标签聚合')}
      </Tag>
    );
  };

  const renderStatus = (status) => {
    switch (status) {
      case 1:
        return (
          <Tag size='large' color='green' shape='circle' prefixIcon={<CheckCircle size={14} />}>
            {t('已启用')}
          </Tag>
        );
      case 2:
        return (
          <Tag size='large' color='yellow' shape='circle' prefixIcon={<XCircle size={14} />}>
            {t('已禁用')}
          </Tag>
        );
      case 3:
        return (
          <Tag size='large' color='yellow' shape='circle' prefixIcon={<AlertCircle size={14} />}>
            {t('自动禁用')}
          </Tag>
        );
      default:
        return (
          <Tag size='large' color='grey' shape='circle' prefixIcon={<HelpCircle size={14} />}>
            {t('未知状态')}
          </Tag>
        );
    }
  };

  const renderResponseTime = (responseTime) => {
    let time = responseTime / 1000;
    time = time.toFixed(2) + t(' 秒');
    if (responseTime === 0) {
      return (
        <Tag size='large' color='grey' shape='circle' prefixIcon={<TestTube size={14} />}>
          {t('未测试')}
        </Tag>
      );
    } else if (responseTime <= 1000) {
      return (
        <Tag size='large' color='green' shape='circle' prefixIcon={<Zap size={14} />}>
          {time}
        </Tag>
      );
    } else if (responseTime <= 3000) {
      return (
        <Tag size='large' color='lime' shape='circle' prefixIcon={<Timer size={14} />}>
          {time}
        </Tag>
      );
    } else if (responseTime <= 5000) {
      return (
        <Tag size='large' color='yellow' shape='circle' prefixIcon={<Clock size={14} />}>
          {time}
        </Tag>
      );
    } else {
      return (
        <Tag size='large' color='red' shape='circle' prefixIcon={<AlertTriangle size={14} />}>
          {time}
        </Tag>
      );
    }
  };

  // Define all columns
  const columns = [
    {
      title: t('ID'),
      dataIndex: 'id',
    },
    {
      title: t('名称'),
      dataIndex: 'name',
    },
    {
      title: t('分组'),
      dataIndex: 'group',
      render: (text, record, index) => (
        <div>
          <Space spacing={2}>
            {text
              ?.split(',')
              .sort((a, b) => {
                if (a === 'default') return -1;
                if (b === 'default') return 1;
                return a.localeCompare(b);
              })
              .map((item, index) => renderGroup(item))}
          </Space>
        </div>
      ),
    },
    {
      title: t('类型'),
      dataIndex: 'type',
      render: (text, record, index) => {
        if (record.children === undefined) {
          return <>{renderType(text)}</>;
        } else {
          return <>{renderTagType()}</>;
        }
      },
    },
    {
      title: t('状态'),
      dataIndex: 'status',
      render: (text, record, index) => {
        if (text === 3) {
          if (record.other_info === '') {
            record.other_info = '{}';
          }
          let otherInfo = JSON.parse(record.other_info);
          let reason = otherInfo['status_reason'];
          let time = otherInfo['status_time'];
          return (
            <div>
              <Tooltip
                content={t('原因：') + reason + t('，时间：') + timestamp2string(time)}
              >
                {renderStatus(text)}
              </Tooltip>
            </div>
          );
        } else {
          return renderStatus(text);
        }
      },
    },
    {
      title: t('响应时间'),
      dataIndex: 'response_time',
      render: (text, record, index) => (
        <div>{renderResponseTime(text)}</div>
      ),
    },
    {
      title: t('已用/剩余'),
      dataIndex: 'expired_time',
      render: (text, record, index) => {
        if (record.children === undefined) {
          return (
            <div>
              <Space spacing={1}>
                <Tooltip content={t('已用额度')}>
                  <Tag color='white' type='ghost' size='large' shape='circle' prefixIcon={<Coins size={14} />}>
                    {renderQuota(record.used_quota)}
                  </Tag>
                </Tooltip>
                <Tooltip content={t('剩余额度$') + record.balance + t('，点击更新')}>
                  <Tag
                    color='white'
                    type='ghost'
                    size='large'
                    shape='circle'
                    prefixIcon={<Coins size={14} />}
                    onClick={() => updateChannelBalance(record)}
                  >
                    {renderQuotaWithAmount(record.balance)}
                  </Tag>
                </Tooltip>
              </Space>
            </div>
          );
        } else {
          return (
            <Tooltip content={t('已用额度')}>
              <Tag color='white' type='ghost' size='large' shape='circle' prefixIcon={<Coins size={14} />}>
                {renderQuota(record.used_quota)}
              </Tag>
            </Tooltip>
          );
        }
      },
    },
    {
      title: t('优先级'),
      dataIndex: 'priority',
      render: (text, record, index) => {
        if (record.children === undefined) {
          return (
            <div>
              <InputNumber
                style={{ width: 70 }}
                name='priority'
                onBlur={(e) => {
                  manageChannel(record.id, 'priority', record, e.target.value);
                }}
                keepFocus={true}
                innerButtons
                defaultValue={record.priority}
                min={-999}
                size="small"
              />
            </div>
          );
        } else {
          return (
            <InputNumber
              style={{ width: 70 }}
              name='priority'
              keepFocus={true}
              onBlur={(e) => {
                Modal.warning({
                  title: t('修改子渠道优先级'),
                  content: t('确定要修改所有子渠道优先级为 ') + e.target.value + t(' 吗？'),
                  onOk: () => {
                    if (e.target.value === '') {
                      return;
                    }
                    submitTagEdit('priority', {
                      tag: record.key,
                      priority: e.target.value,
                    });
                  },
                });
              }}
              innerButtons
              defaultValue={record.priority}
              min={-999}
              size="small"
            />
          );
        }
      },
    },
    {
      title: t('权重'),
      dataIndex: 'weight',
      render: (text, record, index) => {
        if (record.children === undefined) {
          return (
            <div>
              <InputNumber
                style={{ width: 70 }}
                name='weight'
                onBlur={(e) => {
                  manageChannel(record.id, 'weight', record, e.target.value);
                }}
                keepFocus={true}
                innerButtons
                defaultValue={record.weight}
                min={0}
                size="small"
              />
            </div>
          );
        } else {
          return (
            <InputNumber
              style={{ width: 70 }}
              name='weight'
              keepFocus={true}
              onBlur={(e) => {
                Modal.warning({
                  title: t('修改子渠道权重'),
                  content: t('确定要修改所有子渠道权重为 ') + e.target.value + t(' 吗？'),
                  onOk: () => {
                    if (e.target.value === '') {
                      return;
                    }
                    submitTagEdit('weight', {
                      tag: record.key,
                      weight: e.target.value,
                    });
                  },
                });
              }}
              innerButtons
              defaultValue={record.weight}
              min={-999}
              size="small"
            />
          );
        }
      },
    },
    {
      title: '',
      dataIndex: 'operate',
      fixed: 'right',
      render: (text, record, index) => {
        if (record.children === undefined) {
          // 创建更多操作的下拉菜单项
          const moreMenuItems = [
            {
              node: 'item',
              name: t('删除'),
              icon: <IconDelete />,
              type: 'danger',
              onClick: () => {
                Modal.confirm({
                  title: t('确定是否要删除此渠道？'),
                  content: t('此修改将不可逆'),
                  onOk: () => {
                    manageChannel(record.id, 'delete', record).then(() => {
                      removeRecord(record);
                    });
                  },
                });
              },
            },
            {
              node: 'item',
              name: t('复制'),
              icon: <IconCopy />,
              type: 'primary',
              onClick: () => {
                Modal.confirm({
                  title: t('确定是否要复制此渠道？'),
                  content: t('复制渠道的所有信息'),
                  onOk: () => copySelectedChannel(record),
                });
              },
            },
          ];

          return (
            <Space wrap>
              <SplitButtonGroup
                className="!rounded-full overflow-hidden"
                aria-label={t('测试单个渠道操作项目组')}
              >
                <Button
                  theme='light'
                  size="small"
                  onClick={() => testChannel(record, '')}
                >
                  {t('测试')}
                </Button>
                <Button
                  theme='light'
                  size="small"
                  icon={<IconTreeTriangleDown />}
                  onClick={() => {
                    setCurrentTestChannel(record);
                    setShowModelTestModal(true);
                  }}
                />
              </SplitButtonGroup>

              {record.status === 1 ? (
                <Button
                  theme='light'
                  type='warning'
                  size="small"
                  className="!rounded-full"
                  icon={<IconStop />}
                  onClick={() => manageChannel(record.id, 'disable', record)}
                >
                  {t('禁用')}
                </Button>
              ) : (
                <Button
                  theme='light'
                  type='secondary'
                  size="small"
                  className="!rounded-full"
                  icon={<IconPlay />}
                  onClick={() => manageChannel(record.id, 'enable', record)}
                >
                  {t('启用')}
                </Button>
              )}

              <Button
                theme='light'
                type='tertiary'
                size="small"
                className="!rounded-full"
                icon={<IconEdit />}
                onClick={() => {
                  setEditingChannel(record);
                  setShowEdit(true);
                }}
              >
                {t('编辑')}
              </Button>

              <Dropdown
                trigger='click'
                position='bottomRight'
                menu={moreMenuItems}
              >
                <Button
                  icon={<IconMore />}
                  theme='light'
                  type='tertiary'
                  size="small"
                  className="!rounded-full"
                />
              </Dropdown>
            </Space>
          );
        } else {
          // 标签操作的下拉菜单项
          const tagMenuItems = [
            {
              node: 'item',
              name: t('编辑'),
              icon: <IconEdit />,
              onClick: () => {
                setShowEditTag(true);
                setEditingTag(record.key);
              },
            },
          ];

          return (
            <Space wrap>
              <Button
                theme='light'
                type='secondary'
                size="small"
                className="!rounded-full"
                icon={<IconPlay />}
                onClick={() => manageTag(record.key, 'enable')}
              >
                {t('启用全部')}
              </Button>
              <Button
                theme='light'
                type='warning'
                size="small"
                className="!rounded-full"
                icon={<IconStop />}
                onClick={() => manageTag(record.key, 'disable')}
              >
                {t('禁用全部')}
              </Button>
              <Dropdown
                trigger='click'
                position='bottomRight'
                menu={tagMenuItems}
              >
                <Button
                  icon={<IconMore />}
                  theme='light'
                  type='tertiary'
                  size="small"
                  className="!rounded-full"
                />
              </Dropdown>
            </Space>
          );
        }
      },
    },
  ];

  const [channels, setChannels] = useState([]);
  const [loading, setLoading] = useState(true);
  const [activePage, setActivePage] = useState(1);
  const [idSort, setIdSort] = useState(false);
  const [searching, setSearching] = useState(false);
  const [pageSize, setPageSize] = useState(ITEMS_PER_PAGE);
  const [channelCount, setChannelCount] = useState(pageSize);
  const [groupOptions, setGroupOptions] = useState([]);
  const [showEdit, setShowEdit] = useState(false);
  const [enableBatchDelete, setEnableBatchDelete] = useState(false);
  const [editingChannel, setEditingChannel] = useState({
    id: undefined,
  });
  const [showEditTag, setShowEditTag] = useState(false);
  const [editingTag, setEditingTag] = useState('');
  const [selectedChannels, setSelectedChannels] = useState([]);
  const [enableTagMode, setEnableTagMode] = useState(false);
  const [showBatchSetTag, setShowBatchSetTag] = useState(false);
  const [batchSetTagValue, setBatchSetTagValue] = useState('');
  const [showModelTestModal, setShowModelTestModal] = useState(false);
  const [currentTestChannel, setCurrentTestChannel] = useState(null);
  const [modelSearchKeyword, setModelSearchKeyword] = useState('');
  const [modelTestResults, setModelTestResults] = useState({});
  const [testingModels, setTestingModels] = useState(new Set());
  const [isBatchTesting, setIsBatchTesting] = useState(false);
  const [testQueue, setTestQueue] = useState([]);
  const [isProcessingQueue, setIsProcessingQueue] = useState(false);

  // Form API 引用
  const [formApi, setFormApi] = useState(null);

  // Form 初始值
  const formInitValues = {
    searchKeyword: '',
    searchGroup: '',
    searchModel: '',
  };

  const removeRecord = (record) => {
    let newDataSource = [...channels];
    if (record.id != null) {
      let idx = newDataSource.findIndex((data) => {
        if (data.children !== undefined) {
          for (let i = 0; i < data.children.length; i++) {
            if (data.children[i].id === record.id) {
              data.children.splice(i, 1);
              return false;
            }
          }
        } else {
          return data.id === record.id;
        }
      });

      if (idx > -1) {
        newDataSource.splice(idx, 1);
        setChannels(newDataSource);
      }
    }
  };

  const setChannelFormat = (channels, enableTagMode) => {
    let channelDates = [];
    let channelTags = {};
    for (let i = 0; i < channels.length; i++) {
      channels[i].key = '' + channels[i].id;
      if (!enableTagMode) {
        channelDates.push(channels[i]);
      } else {
        let tag = channels[i].tag ? channels[i].tag : '';
        // find from channelTags
        let tagIndex = channelTags[tag];
        let tagChannelDates = undefined;
        if (tagIndex === undefined) {
          // not found, create a new tag
          channelTags[tag] = 1;
          tagChannelDates = {
            key: tag,
            id: tag,
            tag: tag,
            name: '标签：' + tag,
            group: '',
            used_quota: 0,
            response_time: 0,
            priority: -1,
            weight: -1,
          };
          tagChannelDates.children = [];
          channelDates.push(tagChannelDates);
        } else {
          // found, add to the tag
          tagChannelDates = channelDates.find((item) => item.key === tag);
        }
        if (tagChannelDates.priority === -1) {
          tagChannelDates.priority = channels[i].priority;
        } else {
          if (tagChannelDates.priority !== channels[i].priority) {
            tagChannelDates.priority = '';
          }
        }
        if (tagChannelDates.weight === -1) {
          tagChannelDates.weight = channels[i].weight;
        } else {
          if (tagChannelDates.weight !== channels[i].weight) {
            tagChannelDates.weight = '';
          }
        }

        if (tagChannelDates.group === '') {
          tagChannelDates.group = channels[i].group;
        } else {
          let channelGroupsStr = channels[i].group;
          channelGroupsStr.split(',').forEach((item, index) => {
            if (tagChannelDates.group.indexOf(item) === -1) {
              // join
              tagChannelDates.group += ',' + item;
            }
          });
        }

        tagChannelDates.children.push(channels[i]);
        if (channels[i].status === 1) {
          tagChannelDates.status = 1;
        }
        tagChannelDates.used_quota += channels[i].used_quota;
        tagChannelDates.response_time += channels[i].response_time;
        tagChannelDates.response_time = tagChannelDates.response_time / 2;
      }
    }
    // data.key = '' + data.id
    setChannels(channelDates);
    if (channelDates.length >= pageSize) {
      setChannelCount(channelDates.length + pageSize);
    } else {
      setChannelCount(channelDates.length);
    }
  };

  const loadChannels = async (startIdx, pageSize, idSort, enableTagMode) => {
    setLoading(true);
    const res = await API.get(
      `/api/channel/?p=${startIdx}&page_size=${pageSize}&id_sort=${idSort}&tag_mode=${enableTagMode}`,
    );
    if (res === undefined) {
      return;
    }
    const { success, message, data } = res.data;
    if (success) {
      if (startIdx === 0) {
        setChannelFormat(data, enableTagMode);
      } else {
        let newChannels = [...channels];
        newChannels.splice(startIdx * pageSize, data.length, ...data);
        setChannelFormat(newChannels, enableTagMode);
      }
    } else {
      showError(message);
    }
    setLoading(false);
  };

  const copySelectedChannel = async (record) => {
    const channelToCopy = { ...record };
    channelToCopy.name += t('_复制');
    channelToCopy.created_time = null;
    channelToCopy.balance = 0;
    channelToCopy.used_quota = 0;
    // 删除可能导致类型不匹配的字段
    delete channelToCopy.test_time;
    delete channelToCopy.response_time;
    if (!channelToCopy) {
      showError(t('渠道未找到，请刷新页面后重试。'));
      return;
    }
    try {
      const newChannel = { ...channelToCopy, id: undefined };
      const response = await API.post('/api/channel/', newChannel);
      if (response.data.success) {
        showSuccess(t('渠道复制成功'));
        await refresh();
      } else {
        showError(response.data.message);
      }
    } catch (error) {
      showError(t('渠道复制失败: ') + error.message);
    }
  };

  const refresh = async () => {
    const { searchKeyword, searchGroup, searchModel } = getFormValues();
    if (searchKeyword === '' && searchGroup === '' && searchModel === '') {
      await loadChannels(activePage - 1, pageSize, idSort, enableTagMode);
    } else {
      await searchChannels(enableTagMode);
    }
  };

  useEffect(() => {
    // console.log('default effect')
    const localIdSort = localStorage.getItem('id-sort') === 'true';
    const localPageSize =
      parseInt(localStorage.getItem('page-size')) || ITEMS_PER_PAGE;
    const localEnableTagMode = localStorage.getItem('enable-tag-mode') === 'true';
    const localEnableBatchDelete = localStorage.getItem('enable-batch-delete') === 'true';
    setIdSort(localIdSort);
    setPageSize(localPageSize);
    setEnableTagMode(localEnableTagMode);
    setEnableBatchDelete(localEnableBatchDelete);
    loadChannels(0, localPageSize, localIdSort, localEnableTagMode)
      .then()
      .catch((reason) => {
        showError(reason);
      });
    fetchGroups().then();
    loadChannelModels().then();
  }, []);

  const manageChannel = async (id, action, record, value) => {
    let data = { id };
    let res;
    switch (action) {
      case 'delete':
        res = await API.delete(`/api/channel/${id}/`);
        break;
      case 'enable':
        data.status = 1;
        res = await API.put('/api/channel/', data);
        break;
      case 'disable':
        data.status = 2;
        res = await API.put('/api/channel/', data);
        break;
      case 'priority':
        if (value === '') {
          return;
        }
        data.priority = parseInt(value);
        res = await API.put('/api/channel/', data);
        break;
      case 'weight':
        if (value === '') {
          return;
        }
        data.weight = parseInt(value);
        if (data.weight < 0) {
          data.weight = 0;
        }
        res = await API.put('/api/channel/', data);
        break;
    }
    const { success, message } = res.data;
    if (success) {
      showSuccess(t('操作成功完成！'));
      let channel = res.data.data;
      let newChannels = [...channels];
      if (action === 'delete') {
      } else {
        record.status = channel.status;
      }
      setChannels(newChannels);
    } else {
      showError(message);
    }
  };

  const manageTag = async (tag, action) => {
    console.log(tag, action);
    let res;
    switch (action) {
      case 'enable':
        res = await API.post('/api/channel/tag/enabled', {
          tag: tag,
        });
        break;
      case 'disable':
        res = await API.post('/api/channel/tag/disabled', {
          tag: tag,
        });
        break;
    }
    const { success, message } = res.data;
    if (success) {
      showSuccess('操作成功完成！');
      let newChannels = [...channels];
      for (let i = 0; i < newChannels.length; i++) {
        if (newChannels[i].tag === tag) {
          let status = action === 'enable' ? 1 : 2;
          newChannels[i]?.children?.forEach((channel) => {
            channel.status = status;
          });
          newChannels[i].status = status;
        }
      }
      setChannels(newChannels);
    } else {
      showError(message);
    }
  };

  // 获取表单值的辅助函数，确保所有值都是字符串
  const getFormValues = () => {
    const formValues = formApi ? formApi.getValues() : {};
    return {
      searchKeyword: formValues.searchKeyword || '',
      searchGroup: formValues.searchGroup || '',
      searchModel: formValues.searchModel || '',
    };
  };

  const searchChannels = async (enableTagMode) => {
    const { searchKeyword, searchGroup, searchModel } = getFormValues();

    setSearching(true);
    try {
      if (searchKeyword === '' && searchGroup === '' && searchModel === '') {
        await loadChannels(activePage - 1, pageSize, idSort, enableTagMode);
        // setActivePage(1);
        return;
      }

      const res = await API.get(
        `/api/channel/search?keyword=${searchKeyword}&group=${searchGroup}&model=${searchModel}&id_sort=${idSort}&tag_mode=${enableTagMode}`,
      );
      const { success, message, data } = res.data;
      if (success) {
        setChannelFormat(data, enableTagMode);
        setActivePage(1);
      } else {
        showError(message);
      }
    } finally {
      setSearching(false);
    }
  };

  const updateChannelProperty = (channelId, updateFn) => {
    // Create a new copy of channels array
    const newChannels = [...channels];
    let updated = false;

    // Find and update the correct channel
    newChannels.forEach((channel) => {
      if (channel.children !== undefined) {
        // If this is a tag group, search in its children
        channel.children.forEach((child) => {
          if (child.id === channelId) {
            updateFn(child);
            updated = true;
          }
        });
      } else if (channel.id === channelId) {
        // Direct channel match
        updateFn(channel);
        updated = true;
      }
    });

    // Only update state if we actually modified a channel
    if (updated) {
      setChannels(newChannels);
    }
  };

  const processTestQueue = async () => {
    if (!isProcessingQueue || testQueue.length === 0) return;

    const { channel, model } = testQueue[0];

    try {
      setTestingModels(prev => new Set([...prev, model]));
      const res = await API.get(`/api/channel/test/${channel.id}?model=${model}`);
      const { success, message, time } = res.data;

      setModelTestResults(prev => ({
        ...prev,
        [`${channel.id}-${model}`]: { success, time }
      }));

      if (success) {
        updateChannelProperty(channel.id, (ch) => {
          ch.response_time = time * 1000;
          ch.test_time = Date.now() / 1000;
        });
        if (!model) {
          showInfo(
            t('通道 ${name} 测试成功，耗时 ${time.toFixed(2)} 秒。')
              .replace('${name}', channel.name)
              .replace('${time.toFixed(2)}', time.toFixed(2)),
          );
        }
      } else {
        showError(message);
      }
    } catch (error) {
      showError(error.message);
    } finally {
      setTestingModels(prev => {
        const newSet = new Set(prev);
        newSet.delete(model);
        return newSet;
      });
    }

    // 移除已处理的测试
    setTestQueue(prev => prev.slice(1));
  };

  // 监听队列变化
  useEffect(() => {
    if (testQueue.length > 0 && isProcessingQueue) {
      processTestQueue();
    } else if (testQueue.length === 0 && isProcessingQueue) {
      setIsProcessingQueue(false);
      setIsBatchTesting(false);
    }
  }, [testQueue, isProcessingQueue]);

  const testChannel = async (record, model) => {
    setTestQueue(prev => [...prev, { channel: record, model }]);
    if (!isProcessingQueue) {
      setIsProcessingQueue(true);
    }
  };

  const batchTestModels = async () => {
    if (!currentTestChannel) return;

    setIsBatchTesting(true);

    const models = currentTestChannel.models
      .split(',')
      .filter((model) =>
        model.toLowerCase().includes(modelSearchKeyword.toLowerCase())
      );

    setTestQueue(models.map(model => ({
      channel: currentTestChannel,
      model
    })));
    setIsProcessingQueue(true);
  };

  const handleCloseModal = () => {
    if (isBatchTesting) {
      // 清空测试队列来停止测试
      setTestQueue([]);
      setIsProcessingQueue(false);
      setIsBatchTesting(false);
      showSuccess(t('已停止测试'));
    } else {
      setShowModelTestModal(false);
      setModelSearchKeyword('');
    }
  };

  let pageData = channels.slice(
    (activePage - 1) * pageSize,
    activePage * pageSize,
  );

  const handlePageChange = (page) => {
    setActivePage(page);
    if (page === Math.ceil(channels.length / pageSize) + 1) {
      // In this case we have to load more data and then append them.
      loadChannels(page - 1, pageSize, idSort, enableTagMode).then((r) => { });
    }
  };

  const handlePageSizeChange = async (size) => {
    localStorage.setItem('page-size', size + '');
    setPageSize(size);
    setActivePage(1);
    loadChannels(0, size, idSort, enableTagMode)
      .then()
      .catch((reason) => {
        showError(reason);
      });
  };

  const fetchGroups = async () => {
    try {
      let res = await API.get(`/api/group/`);
      // add 'all' option
      // res.data.data.unshift('all');
      if (res === undefined) {
        return;
      }
      setGroupOptions(
        res.data.data.map((group) => ({
          label: group,
          value: group,
        })),
      );
    } catch (error) {
      showError(error.message);
    }
  };

  const submitTagEdit = async (type, data) => {
    switch (type) {
      case 'priority':
        if (data.priority === undefined || data.priority === '') {
          showInfo('优先级必须是整数！');
          return;
        }
        data.priority = parseInt(data.priority);
        break;
      case 'weight':
        if (
          data.weight === undefined ||
          data.weight < 0 ||
          data.weight === ''
        ) {
          showInfo('权重必须是非负整数！');
          return;
        }
        data.weight = parseInt(data.weight);
        break;
    }

    try {
      const res = await API.put('/api/channel/tag', data);
      if (res?.data?.success) {
        showSuccess('更新成功！');
        await refresh();
      }
    } catch (error) {
      showError(error);
    }
  };

  const closeEdit = () => {
    setShowEdit(false);
  };

  const handleRow = (record, index) => {
    if (record.status !== 1) {
      return {
        style: {
          background: 'var(--semi-color-disabled-border)',
        },
      };
    } else {
      return {};
    }
  };

  const batchSetChannelTag = async () => {
    if (selectedChannels.length === 0) {
      showError(t('请先选择要设置标签的渠道！'));
      return;
    }
    if (batchSetTagValue === '') {
      showError(t('标签不能为空！'));
      return;
    }
    let ids = selectedChannels.map((channel) => channel.id);
    const res = await API.post('/api/channel/batch/tag', {
      ids: ids,
      tag: batchSetTagValue === '' ? null : batchSetTagValue,
    });
    if (res.data.success) {
      showSuccess(
        t('已为 ${count} 个渠道设置标签！').replace('${count}', res.data.data),
      );
      await refresh();
      setShowBatchSetTag(false);
    } else {
      showError(res.data.message);
    }
  };

  const testAllChannels = async () => {
    const res = await API.get(`/api/channel/test`);
    const { success, message } = res.data;
    if (success) {
      showInfo(t('已成功开始测试所有已启用通道，请刷新页面查看结果。'));
    } else {
      showError(message);
    }
  };

  const deleteAllDisabledChannels = async () => {
    const res = await API.delete(`/api/channel/disabled`);
    const { success, message, data } = res.data;
    if (success) {
      showSuccess(
        t('已删除所有禁用渠道，共计 ${data} 个').replace('${data}', data),
      );
      await refresh();
    } else {
      showError(message);
    }
  };

  const updateAllChannelsBalance = async () => {
    const res = await API.get(`/api/channel/update_balance`);
    const { success, message } = res.data;
    if (success) {
      showInfo(t('已更新完毕所有已启用通道余额！'));
    } else {
      showError(message);
    }
  };

  const updateChannelBalance = async (record) => {
    const res = await API.get(`/api/channel/update_balance/${record.id}/`);
    const { success, message, balance } = res.data;
    if (success) {
      updateChannelProperty(record.id, (channel) => {
        channel.balance = balance;
        channel.balance_updated_time = Date.now() / 1000;
      });
      showInfo(
        t('通道 ${name} 余额更新成功！').replace('${name}', record.name),
      );
    } else {
      showError(message);
    }
  };

  const batchDeleteChannels = async () => {
    if (selectedChannels.length === 0) {
      showError(t('请先选择要删除的通道！'));
      return;
    }
    setLoading(true);
    let ids = [];
    selectedChannels.forEach((channel) => {
      ids.push(channel.id);
    });
    const res = await API.post(`/api/channel/batch`, { ids: ids });
    const { success, message, data } = res.data;
    if (success) {
      showSuccess(t('已删除 ${data} 个通道！').replace('${data}', data));
      await refresh();
    } else {
      showError(message);
    }
    setLoading(false);
  };

  const fixChannelsAbilities = async () => {
    const res = await API.post(`/api/channel/fix`);
    const { success, message, data } = res.data;
    if (success) {
      showSuccess(t('已修复 ${data} 个通道！').replace('${data}', data));
      await refresh();
    } else {
      showError(message);
    }
  };

  const renderHeader = () => (
    <div className="flex flex-col w-full">
      <div className="flex flex-col md:flex-row justify-between gap-4">
        <div className="flex flex-wrap md:flex-nowrap items-center gap-2 w-full md:w-auto order-2 md:order-1">
          <Button
            disabled={!enableBatchDelete}
            theme='light'
            type='danger'
            className="!rounded-full w-full md:w-auto"
            onClick={() => {
              Modal.confirm({
                title: t('确定是否要删除所选通道？'),
                content: t('此修改将不可逆'),
                onOk: () => batchDeleteChannels(),
              });
            }}
          >
            {t('删除所选通道')}
          </Button>

          <Button
            disabled={!enableBatchDelete}
            theme='light'
            type='primary'
            onClick={() => setShowBatchSetTag(true)}
            className="!rounded-full w-full md:w-auto"
          >
            {t('批量设置标签')}
          </Button>

          <Dropdown
            trigger='click'
            render={
              <Dropdown.Menu>
                <Dropdown.Item>
                  <Button
                    theme='light'
                    type='warning'
                    className="!rounded-full w-full"
                    onClick={() => {
                      Modal.confirm({
                        title: t('确定？'),
                        content: t('确定要测试所有通道吗？'),
                        onOk: () => testAllChannels(),
                        size: 'small',
                        centered: true,
                      });
                    }}
                  >
                    {t('测试所有通道')}
                  </Button>
                </Dropdown.Item>
                <Dropdown.Item>
                  <Button
                    theme='light'
                    type='secondary'
                    className="!rounded-full w-full"
                    onClick={() => {
                      Modal.confirm({
                        title: t('确定？'),
                        content: t('确定要更新所有已启用通道余额吗？'),
                        onOk: () => updateAllChannelsBalance(),
                        size: 'sm',
                        centered: true,
                      });
                    }}
                  >
                    {t('更新所有已启用通道余额')}
                  </Button>
                </Dropdown.Item>
                <Dropdown.Item>
                  <Button
                    theme='light'
                    type='danger'
                    className="!rounded-full w-full"
                    onClick={() => {
                      Modal.confirm({
                        title: t('确定是否要删除禁用通道？'),
                        content: t('此修改将不可逆'),
                        onOk: () => deleteAllDisabledChannels(),
                        size: 'sm',
                        centered: true,
                      });
                    }}
                  >
                    {t('删除禁用通道')}
                  </Button>
                </Dropdown.Item>
                <Dropdown.Item>
                  <Button
                    theme='light'
                    type='tertiary'
                    className="!rounded-full w-full"
                    onClick={() => {
                      Modal.confirm({
                        title: t('确定是否要修复数据库一致性？'),
                        content: t('进行该操作时，可能导致渠道访问错误，请仅在数据库出现问题时使用'),
                        onOk: () => fixChannelsAbilities(),
                        size: 'sm',
                        centered: true,
                      });
                    }}
                  >
                    {t('修复数据库一致性')}
                  </Button>
                </Dropdown.Item>
              </Dropdown.Menu>
            }
          >
            <Button theme='light' type='tertiary' icon={<IconSetting />} className="!rounded-full w-full md:w-auto">
              {t('批量操作')}
            </Button>
          </Dropdown>
        </div>

        <div className="flex flex-col md:flex-row items-start md:items-center gap-4 w-full md:w-auto order-1 md:order-2">
          <div className="flex items-center justify-between w-full md:w-auto">
            <Typography.Text strong className="mr-2">
              {t('使用ID排序')}
            </Typography.Text>
            <Switch
              checked={idSort}
              onChange={(v) => {
                localStorage.setItem('id-sort', v + '');
                setIdSort(v);
                loadChannels(0, pageSize, v, enableTagMode);
              }}
            />
          </div>

          <div className="flex items-center justify-between w-full md:w-auto">
            <Typography.Text strong className="mr-2">
              {t('开启批量操作')}
            </Typography.Text>
            <Switch
              checked={enableBatchDelete}
              onChange={(v) => {
                localStorage.setItem('enable-batch-delete', v + '');
                setEnableBatchDelete(v);
              }}
            />
          </div>

          <div className="flex items-center justify-between w-full md:w-auto">
            <Typography.Text strong className="mr-2">
              {t('标签聚合模式')}
            </Typography.Text>
            <Switch
              checked={enableTagMode}
              onChange={(v) => {
                localStorage.setItem('enable-tag-mode', v + '');
                setEnableTagMode(v);
                loadChannels(0, pageSize, idSort, v);
              }}
            />
          </div>
        </div>
      </div>

      <Divider margin="12px" />

      <div className="flex flex-col md:flex-row justify-between items-center gap-4 w-full">
        <div className="flex gap-2 w-full md:w-auto order-2 md:order-1">
          <Button
            theme='light'
            type='primary'
            icon={<IconPlus />}
            className="!rounded-full w-full md:w-auto"
            onClick={() => {
              setEditingChannel({
                id: undefined,
              });
              setShowEdit(true);
            }}
          >
            {t('添加渠道')}
          </Button>

          <Button
            theme='light'
            type='primary'
            icon={<IconRefresh />}
            className="!rounded-full w-full md:w-auto"
            onClick={refresh}
          >
            {t('刷新')}
          </Button>
        </div>

        <div className="flex flex-col md:flex-row items-center gap-4 w-full md:w-auto order-1 md:order-2">
          <Form
            initValues={formInitValues}
            getFormApi={(api) => setFormApi(api)}
            onSubmit={() => searchChannels(enableTagMode)}
            allowEmpty={true}
            autoComplete="off"
            layout="horizontal"
            trigger="change"
            stopValidateWithError={false}
            className="flex flex-col md:flex-row items-center gap-4 w-full"
          >
            <div className="relative w-full md:w-64">
              <Form.Input
                field="searchKeyword"
                prefix={<IconSearch />}
                placeholder={t('搜索渠道的 ID，名称，密钥和API地址 ...')}
                className="!rounded-full"
                showClear
                pure
              />
            </div>
            <div className="w-full md:w-48">
              <Form.Input
                field="searchModel"
                prefix={<IconFilter />}
                placeholder={t('模型关键字')}
                className="!rounded-full"
                showClear
                pure
              />
            </div>
            <div className="w-full md:w-48">
              <Form.Select
                field="searchGroup"
                placeholder={t('选择分组')}
                optionList={[
                  { label: t('选择分组'), value: null },
                  ...groupOptions,
                ]}
                className="!rounded-full w-full"
                showClear
                pure
                onChange={() => {
                  // 延迟执行搜索，让表单值先更新
                  setTimeout(() => {
                    searchChannels(enableTagMode);
                  }, 0);
                }}
              />
            </div>
            <Button
              type="primary"
              htmlType="submit"
              loading={loading || searching}
              className="!rounded-full w-full md:w-auto"
            >
              {t('查询')}
            </Button>
            <Button
              theme='light'
              onClick={() => {
                if (formApi) {
                  formApi.reset();
                  // 重置后立即查询，使用setTimeout确保表单重置完成
                  setTimeout(() => {
                    refresh();
                  }, 100);
                }
              }}
              className="!rounded-full w-full md:w-auto"
            >
              {t('重置')}
            </Button>
          </Form>
        </div>
      </div>
    </div>
  );

  return (
    <>
      <EditTagModal
        visible={showEditTag}
        tag={editingTag}
        handleClose={() => setShowEditTag(false)}
        refresh={refresh}
      />
      <EditChannel
        refresh={refresh}
        visible={showEdit}
        handleClose={closeEdit}
        editingChannel={editingChannel}
      />

      <Card
        className="!rounded-2xl"
        title={renderHeader()}
        shadows='always'
        bordered={false}
      >
        <Table
          columns={columns}
          dataSource={pageData}
          scroll={{ x: 'max-content' }}
          pagination={{
            currentPage: activePage,
            pageSize: pageSize,
            total: channelCount,
            pageSizeOpts: [10, 20, 50, 100],
            showSizeChanger: true,
            formatPageText: (page) => t('第 {{start}} - {{end}} 条，共 {{total}} 条', {
              start: page.currentStart,
              end: page.currentEnd,
              total: channels.length,
            }),
            onPageSizeChange: (size) => {
              handlePageSizeChange(size);
            },
            onPageChange: handlePageChange,
          }}
          expandAllRows={false}
          onRow={handleRow}
          rowSelection={
            enableBatchDelete
              ? {
                onChange: (selectedRowKeys, selectedRows) => {
                  setSelectedChannels(selectedRows);
                },
              }
              : null
          }
          empty={
            <Empty
              image={<IllustrationNoResult style={{ width: 150, height: 150 }} />}
              darkModeImage={<IllustrationNoResultDark style={{ width: 150, height: 150 }} />}
              description={t('搜索无结果')}
              style={{ padding: 30 }}
            />
          }
          className="rounded-xl overflow-hidden"
          size="middle"
          loading={loading}
        />
      </Card>

      {/* 批量设置标签模态框 */}
      <Modal
        title={t('批量设置标签')}
        visible={showBatchSetTag}
        onOk={batchSetChannelTag}
        onCancel={() => setShowBatchSetTag(false)}
        maskClosable={false}
        centered={true}
        size="small"
        className="!rounded-lg"
      >
        <div className="mb-5">
          <Typography.Text>{t('请输入要设置的标签名称')}</Typography.Text>
        </div>
        <Input
          placeholder={t('请输入标签名称')}
          value={batchSetTagValue}
          onChange={(v) => setBatchSetTagValue(v)}
          size='large'
          className="!rounded-full"
        />
        <div className="mt-4">
          <Typography.Text type='secondary'>
            {t('已选择 ${count} 个渠道').replace('${count}', selectedChannels.length)}
          </Typography.Text>
        </div>
      </Modal>

      {/* 模型测试弹窗 */}
      <Modal
        title={
          currentTestChannel && (
            <div className="flex items-center gap-2">
              <Typography.Text strong className="!text-[var(--semi-color-text-0)] !text-base">
                {currentTestChannel.name} {t('渠道的模型测试')}
              </Typography.Text>
              <Typography.Text type="tertiary" className="!text-xs flex items-center">
                {t('共')} {currentTestChannel.models.split(',').length} {t('个模型')}
              </Typography.Text>
            </div>
          )
        }
        visible={showModelTestModal && currentTestChannel !== null}
        onCancel={handleCloseModal}
        footer={
          <div className="flex justify-end">
            {isBatchTesting ? (
              <Button
                theme='light'
                type='warning'
                className="!rounded-full"
                onClick={handleCloseModal}
              >
                {t('停止测试')}
              </Button>
            ) : (
              <Button
                theme='light'
                type='tertiary'
                className="!rounded-full"
                onClick={handleCloseModal}
              >
                {t('取消')}
              </Button>
            )}
            <Button
              theme='light'
              type='primary'
              className="!rounded-full"
              onClick={batchTestModels}
              loading={isBatchTesting}
              disabled={isBatchTesting}
            >
              {isBatchTesting ? t('测试中...') : t('批量测试${count}个模型').replace(
                '${count}',
                currentTestChannel
                  ? currentTestChannel.models
                    .split(',')
                    .filter((model) =>
                      model.toLowerCase().includes(modelSearchKeyword.toLowerCase())
                    ).length
                  : 0
              )}
            </Button>
          </div>
        }
        maskClosable={!isBatchTesting}
        centered={true}
        className="!rounded-lg"
        size="large"
      >
        <div className="max-h-[600px] overflow-y-auto">
          {currentTestChannel && (
            <div>
              <div className="flex items-center justify-end mb-2">
                <Input
                  placeholder={t('搜索模型...')}
                  value={modelSearchKeyword}
                  onChange={(v) => setModelSearchKeyword(v)}
                  className="w-64 !rounded-full"
                  prefix={<IconSearch />}
                  showClear
                />
              </div>

              <Table
                columns={[
                  {
                    title: t('模型名称'),
                    dataIndex: 'model',
                    render: (text) => (
                      <div className="flex items-center">
                        <Typography.Text strong>{text}</Typography.Text>
                      </div>
                    )
                  },
                  {
                    title: t('状态'),
                    dataIndex: 'status',
                    render: (text, record) => {
                      const testResult = modelTestResults[`${currentTestChannel.id}-${record.model}`];
                      const isTesting = testingModels.has(record.model);

                      if (isTesting) {
                        return (
                          <Tag size='large' color='blue' className="!rounded-full">
                            {t('测试中')}
                          </Tag>
                        );
                      }

                      if (!testResult) {
                        return (
                          <Tag size='large' color='grey' className="!rounded-full">
                            {t('未开始')}
                          </Tag>
                        );
                      }

                      return (
                        <div className="flex items-center gap-2">
                          <Tag
                            size='large'
                            color={testResult.success ? 'green' : 'red'}
                            className="!rounded-full"
                          >
                            {testResult.success ? t('成功') : t('失败')}
                          </Tag>
                          {testResult.success && (
                            <Typography.Text type="tertiary">
                              {t('请求时长: ${time}s').replace('${time}', testResult.time.toFixed(2))}
                            </Typography.Text>
                          )}
                        </div>
                      );
                    }
                  },
                  {
                    title: '',
                    dataIndex: 'operate',
                    render: (text, record) => {
                      const isTesting = testingModels.has(record.model);
                      return (
                        <Button
                          theme='light'
                          type='primary'
                          className="!rounded-full"
                          onClick={() => testChannel(currentTestChannel, record.model)}
                          loading={isTesting}
                          size='small'
                          icon={<IconSmallTriangleRight />}
                        >
                          {t('测试')}
                        </Button>
                      );
                    }
                  }
                ]}
                dataSource={currentTestChannel.models
                  .split(',')
                  .filter((model) =>
                    model.toLowerCase().includes(modelSearchKeyword.toLowerCase())
                  )
                  .map((model) => ({
                    model,
                    key: model
                  }))}
                pagination={false}
                size="middle"
              />
            </div>
          )}
        </div>
      </Modal>
    </>
  );
};

export default ChannelsTable;<|MERGE_RESOLUTION|>--- conflicted
+++ resolved
@@ -6,14 +6,9 @@
   showSuccess,
   timestamp2string,
   renderGroup,
-<<<<<<< HEAD
-  renderQuotaWithAmount,
-  renderQuota
-=======
   renderNumberWithPoint,
   renderQuota,
   getChannelIcon
->>>>>>> ce885871
 } from '../../helpers/index.js';
 
 import {
