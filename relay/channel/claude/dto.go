--- conflicted
+++ resolved
@@ -64,13 +64,8 @@
 }
 
 type Thinking struct {
-<<<<<<< HEAD
-	Type         string `json:"type,omitempty"`
-	BudgetTokens int    `json:"budget_tokens,omitempty"`
-=======
 	Type         string `json:"type"`
 	BudgetTokens int    `json:"budget_tokens"`
->>>>>>> 83feb492
 }
 
 type ClaudeError struct {
