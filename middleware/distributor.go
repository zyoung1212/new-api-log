package middleware

import (
	"fmt"
	"log"
	"net/http"
	"one-api/common"
	"one-api/model"
	"strconv"
	"strings"

	"github.com/gin-gonic/gin"
)

type ModelRequest struct {
	Model string `json:"model"`
}

func Distribute() func(c *gin.Context) {
	return func(c *gin.Context) {
		userId := c.GetInt("id")
		userGroup, _ := model.CacheGetUserGroup(userId)
		c.Set("group", userGroup)
		var channel *model.Channel
		var err error
		channelId, ok := c.Get("channelId")
		if ok {
			id, err := strconv.Atoi(channelId.(string))
			if err != nil {
				c.JSON(http.StatusBadRequest, gin.H{
					"error": gin.H{
						"message": "无效的渠道 ID",
						"type":    "one_api_error",
					},
				})
				c.Abort()
				return
			}
			channel, err = model.GetChannelById(id, true)
			if err != nil {
				c.JSON(http.StatusBadRequest, gin.H{
					"error": gin.H{
						"message": "无效的渠道 ID",
						"type":    "one_api_error",
					},
				})
				c.Abort()
				return
			}
			if channel.Status != common.ChannelStatusEnabled {
				c.JSON(http.StatusForbidden, gin.H{
					"error": gin.H{
						"message": "该渠道已被禁用",
						"type":    "one_api_error",
					},
				})
				c.Abort()
				return
			}
		} else {

			// Select a channel for the user
			var modelRequest ModelRequest
<<<<<<< HEAD
			if strings.HasPrefix(c.Request.URL.Path, "/mj") {
				if modelRequest.Model == "" {
					modelRequest.Model = "midjourney"
				}
			} else {
				err := common.UnmarshalBodyReusable(c, &modelRequest)
				if err != nil {
					log.Println(err)
					c.JSON(http.StatusBadRequest, gin.H{
						"error": gin.H{
							"message": "无效的请求",
							"type":    "one_api_error",
						},
					})
					c.Abort()
					return
				}
=======
			var err error
			if !strings.HasPrefix(c.Request.URL.Path, "/v1/audio") {
				err = common.UnmarshalBodyReusable(c, &modelRequest)
			}
			if err != nil {
				c.JSON(http.StatusBadRequest, gin.H{
					"error": gin.H{
						"message": "无效的请求",
						"type":    "one_api_error",
					},
				})
				c.Abort()
				return
>>>>>>> d0a0e871
			}

			if strings.HasPrefix(c.Request.URL.Path, "/v1/moderations") {
				if modelRequest.Model == "" {
					modelRequest.Model = "text-moderation-stable"
				}
			}
			if strings.HasSuffix(c.Request.URL.Path, "embeddings") {
				if modelRequest.Model == "" {
					modelRequest.Model = c.Param("model")
				}
			}
			if strings.HasPrefix(c.Request.URL.Path, "/v1/images/generations") {
				if modelRequest.Model == "" {
					modelRequest.Model = "dall-e"
				}
			}
			if strings.HasPrefix(c.Request.URL.Path, "/v1/audio") {
				if modelRequest.Model == "" {
					modelRequest.Model = "whisper-1"
				}
			}
			channel, err = model.CacheGetRandomSatisfiedChannel(userGroup, modelRequest.Model)
			if err != nil {
				message := fmt.Sprintf("当前分组 %s 下对于模型 %s 无可用渠道", userGroup, modelRequest.Model)
				if channel != nil {
					common.SysError(fmt.Sprintf("渠道不存在：%d", channel.Id))
					message = "数据库一致性已被破坏，请联系管理员"
				}
				c.JSON(http.StatusServiceUnavailable, gin.H{
					"error": gin.H{
						"message": message,
						"type":    "one_api_error",
					},
				})
				c.Abort()
				return
			}
		}
		c.Set("channel", channel.Type)
		c.Set("channel_id", channel.Id)
		c.Set("channel_name", channel.Name)
		c.Set("model_mapping", channel.ModelMapping)
		c.Request.Header.Set("Authorization", fmt.Sprintf("Bearer %s", channel.Key))
		c.Set("base_url", channel.BaseURL)
		switch channel.Type {
		case common.ChannelTypeAzure:
			c.Set("api_version", channel.Other)
		case common.ChannelTypeXunfei:
			c.Set("api_version", channel.Other)
		case common.ChannelTypeAIProxyLibrary:
			c.Set("library_id", channel.Other)
		}
		c.Next()
	}
}<|MERGE_RESOLUTION|>--- conflicted
+++ resolved
@@ -2,7 +2,6 @@
 
 import (
 	"fmt"
-	"log"
 	"net/http"
 	"one-api/common"
 	"one-api/model"
@@ -22,7 +21,6 @@
 		userGroup, _ := model.CacheGetUserGroup(userId)
 		c.Set("group", userGroup)
 		var channel *model.Channel
-		var err error
 		channelId, ok := c.Get("channelId")
 		if ok {
 			id, err := strconv.Atoi(channelId.(string))
@@ -58,10 +56,8 @@
 				return
 			}
 		} else {
-
 			// Select a channel for the user
 			var modelRequest ModelRequest
-<<<<<<< HEAD
 			if strings.HasPrefix(c.Request.URL.Path, "/mj") {
 				if modelRequest.Model == "" {
 					modelRequest.Model = "midjourney"
@@ -79,23 +75,7 @@
 					c.Abort()
 					return
 				}
-=======
-			var err error
-			if !strings.HasPrefix(c.Request.URL.Path, "/v1/audio") {
-				err = common.UnmarshalBodyReusable(c, &modelRequest)
 			}
-			if err != nil {
-				c.JSON(http.StatusBadRequest, gin.H{
-					"error": gin.H{
-						"message": "无效的请求",
-						"type":    "one_api_error",
-					},
-				})
-				c.Abort()
-				return
->>>>>>> d0a0e871
-			}
-
 			if strings.HasPrefix(c.Request.URL.Path, "/v1/moderations") {
 				if modelRequest.Model == "" {
 					modelRequest.Model = "text-moderation-stable"
