--- conflicted
+++ resolved
@@ -14,15 +14,10 @@
 	github.com/golang-jwt/jwt v3.2.2+incompatible
 	github.com/google/uuid v1.3.0
 	github.com/gorilla/websocket v1.5.0
-<<<<<<< HEAD
 	github.com/pkoukk/tiktoken-go v0.1.1
 	github.com/samber/lo v1.38.1
 	github.com/star-horizon/go-epay v0.0.0-20230204124159-fa2e2293fdc2
-	golang.org/x/crypto v0.9.0
-=======
-	github.com/pkoukk/tiktoken-go v0.1.5
 	golang.org/x/crypto v0.14.0
->>>>>>> 64cdb7ea
 	gorm.io/driver/mysql v1.4.3
 	gorm.io/driver/postgres v1.5.2
 	gorm.io/driver/sqlite v1.4.3
@@ -61,16 +56,10 @@
 	github.com/twitchyliquid64/golang-asm v0.15.1 // indirect
 	github.com/ugorji/go/codec v1.2.11 // indirect
 	golang.org/x/arch v0.3.0 // indirect
-<<<<<<< HEAD
 	golang.org/x/exp v0.0.0-20220303212507-bbda1eaf7a17 // indirect
-	golang.org/x/net v0.10.0 // indirect
-	golang.org/x/sys v0.8.0 // indirect
-	golang.org/x/text v0.9.0 // indirect
-=======
 	golang.org/x/net v0.17.0 // indirect
 	golang.org/x/sys v0.13.0 // indirect
 	golang.org/x/text v0.13.0 // indirect
->>>>>>> 64cdb7ea
 	google.golang.org/protobuf v1.30.0 // indirect
 	gopkg.in/yaml.v3 v3.0.1 // indirect
 )